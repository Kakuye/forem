class UserFollowSuggester

  attr_accessor :user
  def initialize(user)
    @user = user
  end

  def suggestions
    user_ids = tagged_article_user_ids
    if user.decorate.cached_followed_tag_names.any?
      group_1 = User.where(id: user_ids).
        order("reputation_modifier DESC").offset(rand(0..offset_number)).limit(15).to_a
      group_2 = User.where(id: user_ids).
        order("twitter_following_count DESC").offset(rand(0..offset_number)).limit(15).to_a
      group_3 = User.where(id: user_ids).
        order("articles_count DESC").limit(20).offset(rand(0..offset_number)).to_a
      group_4 = User.where(id: user_ids).
        order("comments_count DESC").limit(25).offset(rand(0..offset_number)).to_a
      group_5 = User.order("reputation_modifier DESC").offset(rand(0..offset_number)).limit(15).to_a
      group_6 = User.order("comments_count DESC").offset(rand(0..offset_number)).limit(15).to_a
      group_7 = User.tagged_with(user.decorate.cached_followed_tag_names, any: true).limit(15).to_a

      users = ((group_1 + group_2 + group_3 + group_4 + group_5 + group_6 - [user]).
        shuffle.first(50) + group_7).uniq
    else
      group_1 = User.order("reputation_modifier DESC").offset(rand(0..offset_number)).limit(100).to_a
      group_2 = User.where("articles_count > ?", 5).
        order("twitter_following_count DESC").offset(rand(0..offset_number)).limit(100).to_a
      group_3 = User.order("comments_count DESC").offset(rand(0..offset_number)).limit(100).to_a
      users = (group_1 + group_2 + group_3 - [user]).
        uniq.shuffle.first(50)
    end
    users
  end

  def sidebar_suggestions(given_tag)
    Rails.cache.fetch("tag-#{given_tag}_user-#{user.id}-#{user.last_followed_at}/tag-follow-sugggestions", expires_in: 120.hours) do
<<<<<<< HEAD
      user_ids = Article.tagged_with([given_tag], any: true).
        where(
          "published = ? AND positive_reactions_count > ? AND published_at > ? AND user_id != ?",
          true, 15, 7.months.ago, user.id
=======
      reaction_count = Rails.env.production? ? 22 : 0
      user_ids = Article.tagged_with([given_tag], any: true).
        where(
          "published = ? AND positive_reactions_count > ? AND published_at > ? AND user_id != ?",
          true, reaction_count, 5.months.ago, user.id
>>>>>>> d6e3344d
        ).where.not(user_id: user.following_by_type("User").pluck(:id)).pluck(:id)
      group_one = User.select(:id, :name, :username, :profile_image).where(id: user_ids).
        order("reputation_modifier DESC").to_a
      group_two = User.select(:id, :name, :username, :profile_image).where(id: user_ids).
        order("RANDOM()").to_a
      group_one + group_two
    end
  end

  def tagged_article_user_ids
    Article.
      tagged_with(user.decorate.cached_followed_tag_names, any: true).
      where(published: true).
      where("positive_reactions_count > ? AND published_at > ?", article, 7.months.ago).
      pluck(:user_id).
      each_with_object(Hash.new(0)) { |value, counts| counts[value] += 1 }.
      sort_by { |_key, value| value }.
      map { |arr| arr[0] }
  end

  def offset_number
    Rails.env.production? ? 250 : 0
  end

  def article
    Rails.env.production? ? 15 : 0
  end
end<|MERGE_RESOLUTION|>--- conflicted
+++ resolved
@@ -35,24 +35,17 @@
 
   def sidebar_suggestions(given_tag)
     Rails.cache.fetch("tag-#{given_tag}_user-#{user.id}-#{user.last_followed_at}/tag-follow-sugggestions", expires_in: 120.hours) do
-<<<<<<< HEAD
+      reaction_count = Rails.env.production? ? 25 : 0
       user_ids = Article.tagged_with([given_tag], any: true).
         where(
           "published = ? AND positive_reactions_count > ? AND published_at > ? AND user_id != ?",
-          true, 15, 7.months.ago, user.id
-=======
-      reaction_count = Rails.env.production? ? 22 : 0
-      user_ids = Article.tagged_with([given_tag], any: true).
-        where(
-          "published = ? AND positive_reactions_count > ? AND published_at > ? AND user_id != ?",
-          true, reaction_count, 5.months.ago, user.id
->>>>>>> d6e3344d
-        ).where.not(user_id: user.following_by_type("User").pluck(:id)).pluck(:id)
+          true, reaction_count, 4.months.ago, user.id
+        ).where.not(user_id: user.following_by_type("User").pluck(:id)).pluck(:user_id)
       group_one = User.select(:id, :name, :username, :profile_image).where(id: user_ids).
-        order("reputation_modifier DESC").to_a
+        order("reputation_modifier DESC").limit(20).to_a
       group_two = User.select(:id, :name, :username, :profile_image).where(id: user_ids).
-        order("RANDOM()").to_a
-      group_one + group_two
+        order("RANDOM()").limit(20).to_a
+      (group_one + group_two).uniq
     end
   end
 
