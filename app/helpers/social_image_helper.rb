--- conflicted
+++ resolved
@@ -17,13 +17,8 @@
     listing_social_preview_url(listing, format: :png)
   end
 
-<<<<<<< HEAD
-  def article_social_image_url(...)
-    Articles::SocialImage.new(...).url
-=======
   def article_social_image_url(article, **options)
     Articles::SocialImage.new(article, **options).url
->>>>>>> afa3178b
   end
 
   def comment_social_image_url(comment)
