GIT
  remote: https://github.com/forem/acts_as_follower.git
  revision: 06393d3693a1a3d4b390aec4976c8b8f3a81cf01
  branch: master
  specs:
    acts_as_follower (0.2.1)
      activerecord (>= 4.0)

GIT
  remote: https://github.com/thepracticaldev/erb-lint.git
  revision: 05596ea189ee00fb2ad3ea10a41489e2dba345c4
  branch: jess/remove-version-pinning
  specs:
    erb_lint (0.0.35)
      activesupport
      better_html (~> 1.0.7)
      html_tokenizer
      parser (>= 2.7.1.4)
      rainbow
      rubocop
      smart_properties

GEM
  remote: https://rubygems.org/
  specs:
    actioncable (6.0.3.4)
      actionpack (= 6.0.3.4)
      nio4r (~> 2.0)
      websocket-driver (>= 0.6.1)
    actionmailbox (6.0.3.4)
      actionpack (= 6.0.3.4)
      activejob (= 6.0.3.4)
      activerecord (= 6.0.3.4)
      activestorage (= 6.0.3.4)
      activesupport (= 6.0.3.4)
      mail (>= 2.7.1)
    actionmailer (6.0.3.4)
      actionpack (= 6.0.3.4)
      actionview (= 6.0.3.4)
      activejob (= 6.0.3.4)
      mail (~> 2.5, >= 2.5.4)
      rails-dom-testing (~> 2.0)
    actionpack (6.0.3.4)
      actionview (= 6.0.3.4)
      activesupport (= 6.0.3.4)
      rack (~> 2.0, >= 2.0.8)
      rack-test (>= 0.6.3)
      rails-dom-testing (~> 2.0)
      rails-html-sanitizer (~> 1.0, >= 1.2.0)
    actiontext (6.0.3.4)
      actionpack (= 6.0.3.4)
      activerecord (= 6.0.3.4)
      activestorage (= 6.0.3.4)
      activesupport (= 6.0.3.4)
      nokogiri (>= 1.8.5)
    actionview (6.0.3.4)
      activesupport (= 6.0.3.4)
      builder (~> 3.1)
      erubi (~> 1.4)
      rails-dom-testing (~> 2.0)
      rails-html-sanitizer (~> 1.1, >= 1.2.0)
    active_record_union (1.3.0)
      activerecord (>= 4.0)
    activejob (6.0.3.4)
      activesupport (= 6.0.3.4)
      globalid (>= 0.3.6)
    activemodel (6.0.3.4)
      activesupport (= 6.0.3.4)
    activerecord (6.0.3.4)
      activemodel (= 6.0.3.4)
      activesupport (= 6.0.3.4)
    activestorage (6.0.3.4)
      actionpack (= 6.0.3.4)
      activejob (= 6.0.3.4)
      activerecord (= 6.0.3.4)
      marcel (~> 0.3.1)
    activesupport (6.0.3.4)
      concurrent-ruby (~> 1.0, >= 1.0.2)
      i18n (>= 0.7, < 2)
      minitest (~> 5.1)
      tzinfo (~> 1.1)
      zeitwerk (~> 2.2, >= 2.2.2)
    acts-as-taggable-on (7.0.0)
      activerecord (>= 5.0, < 6.2)
    addressable (2.7.0)
      public_suffix (>= 2.0.2, < 5.0)
    ahoy_email (1.1.0)
      actionmailer (>= 5)
      addressable (>= 2.3.2)
      nokogiri
      safely_block (>= 0.1.1)
    ahoy_matey (3.1.0)
      activesupport (>= 5)
      device_detector
      geocoder (>= 1.4.5)
      safely_block (>= 0.2.1)
    amazing_print (1.2.2)
    ancestry (3.2.1)
      activerecord (>= 4.2.0)
    approvals (0.0.24)
      nokogiri (~> 1.6)
      thor (~> 0.18)
    ast (2.4.1)
    aws-eventstream (1.1.0)
    aws-sigv4 (1.2.2)
      aws-eventstream (~> 1, >= 1.0.2)
    aws_cf_signer (0.1.3)
    axiom-types (0.1.1)
      descendants_tracker (~> 0.0.4)
      ice_nine (~> 0.11.0)
      thread_safe (~> 0.3, >= 0.3.1)
    bcrypt (3.1.16)
    benchmark-ips (2.8.4)
    better_errors (2.9.1)
      coderay (>= 1.0.0)
      erubi (>= 1.0.0)
      rack (>= 0.9.0)
    better_html (1.0.15)
      actionview (>= 4.0)
      activesupport (>= 4.0)
      ast (~> 2.0)
      erubi (~> 1.4)
      html_tokenizer (~> 0.0.6)
      parser (>= 2.4)
      smart_properties
    bindex (0.8.1)
<<<<<<< HEAD
=======
    binding_of_caller (0.8.0)
      debug_inspector (>= 0.0.1)
>>>>>>> 5a3ea304
    blazer (2.4.0)
      activerecord (>= 5)
      chartkick (>= 3.2)
      railties (>= 5)
      safely_block (>= 0.1.1)
    bootsnap (1.5.1)
      msgpack (~> 1.0)
    brakeman (4.10.1)
    browser (5.2.0)
    buffer (0.1.3)
      addressable
      environs
      faraday
      faraday_middleware
      hashie
      multi_json
      rake
      yajl-ruby
    buftok (0.2.0)
    builder (3.2.4)
    bullet (6.1.2)
      activesupport (>= 3.0.0)
      uniform_notifier (~> 1.11)
    bundler-audit (0.7.0.1)
      bundler (>= 1.2.0, < 3)
      thor (>= 0.18, < 2)
    byebug (11.1.3)
    capybara (3.34.0)
      addressable
      mini_mime (>= 0.1.3)
      nokogiri (~> 1.8)
      rack (>= 1.6.0)
      rack-test (>= 0.6.3)
      regexp_parser (~> 1.5)
      xpath (~> 3.2)
    carrierwave (2.1.0)
      activemodel (>= 5.0.0)
      activesupport (>= 5.0.0)
      addressable (~> 2.6)
      image_processing (~> 1.1)
      mimemagic (>= 0.3.0)
      mini_mime (>= 0.1.3)
    carrierwave-bombshelter (0.2.2)
      activesupport (>= 3.2.0)
      carrierwave
      fastimage
    caze (0.2.2)
      activesupport (>= 3)
    chartkick (3.4.2)
    childprocess (3.0.0)
    cld (0.8.0)
      ffi
    cloudinary (1.18.1)
      aws_cf_signer
      rest-client
    coderay (1.1.3)
    coercible (1.0.0)
      descendants_tracker (~> 0.0.1)
    coffee-rails (5.0.0)
      coffee-script (>= 2.2.0)
      railties (>= 5.2.0)
    coffee-script (2.4.1)
      coffee-script-source
      execjs
    coffee-script-source (1.12.2)
    concurrent-ruby (1.1.7)
    connection_pool (2.2.3)
    counter_culture (2.7.0)
      activerecord (>= 4.2)
      activesupport (>= 4.2)
    crack (0.4.5)
      rexml
    crass (1.0.6)
    dante (0.2.0)
    database_cleaner (1.8.5)
    database_cleaner-active_record (1.8.0)
      activerecord
      database_cleaner (~> 1.8.0)
    ddtrace (0.44.0)
      msgpack
<<<<<<< HEAD
=======
    debug_inspector (0.0.3)
>>>>>>> 5a3ea304
    derailed_benchmarks (1.8.1)
      benchmark-ips (~> 2)
      get_process_mem (~> 0)
      heapy (~> 0)
      memory_profiler (~> 0)
      mini_histogram (>= 0.2.1)
      rack (>= 1)
      rake (> 10, < 14)
      ruby-statistics (>= 2.1)
      thor (>= 0.19, < 2)
    descendants_tracker (0.0.4)
      thread_safe (~> 0.3, >= 0.3.1)
    device_detector (1.0.5)
    devise (4.7.3)
      bcrypt (~> 3.0)
      orm_adapter (~> 0.1)
      railties (>= 4.1.0)
      responders
      warden (~> 1.2.3)
    devise_invitable (2.0.3)
      actionmailer (>= 5.0)
      devise (>= 4.6)
    diff-lcs (1.4.4)
    distribution (0.8.0)
    docile (1.3.4)
    dogstatsd-ruby (4.8.2)
    domain_name (0.5.20190701)
      unf (>= 0.0.5, < 1.0.0)
    doorkeeper (5.4.0)
      railties (>= 5)
    dotenv (2.7.6)
    dotenv-rails (2.7.6)
      dotenv (= 2.7.6)
      railties (>= 3.2)
    elasticsearch (7.10.1)
      elasticsearch-api (= 7.10.1)
      elasticsearch-transport (= 7.10.1)
    elasticsearch-api (7.10.1)
      multi_json
    elasticsearch-transport (7.10.1)
      faraday (~> 1)
      multi_json
    em-websocket (0.5.2)
      eventmachine (>= 0.12.9)
      http_parser.rb (~> 0.6.0)
    email_validator (2.2.2)
      activemodel
    emoji_regex (3.2.1)
    environs (1.1.0)
    equalizer (0.0.11)
    errbase (0.2.0)
    erubi (1.10.0)
    et-orbi (1.2.4)
      tzinfo
    eventmachine (1.2.7)
    excon (0.78.1)
    execjs (2.7.0)
    exifr (1.3.9)
    factory_bot (6.1.0)
      activesupport (>= 5.0.0)
    factory_bot_rails (6.1.0)
      factory_bot (~> 6.1.0)
      railties (>= 5.0.0)
    faker (2.15.1)
      i18n (>= 1.6, < 2)
    faraday (1.3.0)
      faraday-net_http (~> 1.0)
      multipart-post (>= 1.2, < 3)
      ruby2_keywords
    faraday-net_http (1.0.0)
    faraday_middleware (1.0.0)
      faraday (~> 1.0)
    fastimage (2.2.1)
    fastly (2.5.3)
    feedjira (3.1.2)
      loofah (>= 2.3.1)
      sax-machine (>= 1.0)
    ffi (1.14.2)
    ffi-compiler (1.0.1)
      ffi (>= 1.0.0)
      rake
    field_test (0.4.1)
      activerecord (>= 5)
      browser (>= 2.0)
      distribution
      railties (>= 5)
<<<<<<< HEAD
    flipper (0.20.0)
    flipper-active_record (0.20.0)
=======
    fix-db-schema-conflicts (3.0.3)
      rubocop (>= 0.38.0)
    flipper (0.20.3)
    flipper-active_record (0.20.3)
>>>>>>> 5a3ea304
      activerecord (>= 5.0, < 7)
      flipper (~> 0.20.3)
    flipper-ui (0.20.3)
      erubi (>= 1.0.0, < 2.0.0)
      flipper (~> 0.20.3)
      rack (>= 1.4, < 3)
      rack-protection (>= 1.5.3, < 2.2.0)
    fog-aws (3.7.0)
      fog-core (~> 2.1)
      fog-json (~> 1.1)
      fog-xml (~> 0.1)
      ipaddress (~> 0.8)
    fog-core (2.2.3)
      builder
      excon (~> 0.71)
      formatador (~> 0.2)
      mime-types
    fog-json (1.2.0)
      fog-core
      multi_json (~> 1.10)
    fog-xml (0.1.3)
      fog-core
      nokogiri (>= 1.5.11, < 2.0.0)
    formatador (0.2.5)
    front_matter_parser (0.2.1)
    fugit (1.4.1)
      et-orbi (~> 1.1, >= 1.1.8)
      raabro (~> 1.4)
    gemoji (4.0.0.rc2)
    geocoder (1.6.4)
    get_process_mem (0.2.7)
      ffi (~> 1.0)
    gibbon (3.3.4)
      faraday (>= 0.16.0)
      multi_json (>= 1.11.0)
    globalid (0.4.2)
      activesupport (>= 4.2.0)
    guard (2.16.2)
      formatador (>= 0.2.4)
      listen (>= 2.7, < 4.0)
      lumberjack (>= 1.0.12, < 2.0)
      nenv (~> 0.1)
      notiffany (~> 0.0)
      pry (>= 0.9.12)
      shellany (~> 0.0)
      thor (>= 0.18.1)
    guard-compat (1.2.1)
    guard-livereload (2.5.2)
      em-websocket (~> 0.5)
      guard (~> 2.8)
      guard-compat (~> 1.0)
      multi_json (~> 1.8)
    guard-rspec (4.7.3)
      guard (~> 2.1)
      guard-compat (~> 1.1)
      rspec (>= 2.99.0, < 4.0)
    hashdiff (1.0.1)
    hashie (4.1.0)
    heapy (0.2.0)
      thor
    honeybadger (4.7.2)
    honeycomb-beeline (2.4.0)
      libhoney (~> 1.14, >= 1.14.2)
    html_tokenizer (0.0.7)
    html_truncator (0.4.2)
      nokogiri (~> 1.5)
    htmlentities (4.3.4)
    http (4.4.1)
      addressable (~> 2.3)
      http-cookie (~> 1.0)
      http-form_data (~> 2.2)
      http-parser (~> 1.2.0)
    http-accept (1.7.0)
    http-cookie (1.0.3)
      domain_name (~> 0.5)
    http-form_data (2.3.0)
    http-parser (1.2.2)
      ffi-compiler
    http_parser.rb (0.6.0)
    httparty (0.18.1)
      mime-types (~> 3.0)
      multi_xml (>= 0.5.2)
    httpclient (2.8.3)
    hypershield (0.2.2)
      activerecord (>= 5)
    i18n (1.8.7)
      concurrent-ruby (~> 1.0)
    ice_nine (0.11.2)
    image_processing (1.12.1)
      mini_magick (>= 4.9.5, < 5)
      ruby-vips (>= 2.0.17, < 3)
    imgproxy (1.2.0)
    inline_svg (1.7.2)
      activesupport (>= 3.0)
      nokogiri (>= 1.6)
    ipaddress (0.8.3)
    jbuilder (2.10.1)
      activesupport (>= 5.0.0)
    jquery-fileupload-rails (0.4.7)
      actionpack (>= 3.1)
      railties (>= 3.1)
      sass (>= 3.2)
    jquery-rails (4.4.0)
      rails-dom-testing (>= 1, < 3)
      railties (>= 4.2.0)
      thor (>= 0.14, < 2.0)
    json (2.5.1)
    jsonapi-serializer (2.1.0)
      activesupport (>= 4.2)
    jwt (2.2.2)
    kaminari (1.2.1)
      activesupport (>= 4.1.0)
      kaminari-actionview (= 1.2.1)
      kaminari-activerecord (= 1.2.1)
      kaminari-core (= 1.2.1)
    kaminari-actionview (1.2.1)
      actionview
      kaminari-core (= 1.2.1)
    kaminari-activerecord (1.2.1)
      activerecord
      kaminari-core (= 1.2.1)
    kaminari-core (1.2.1)
    katex (0.6.1)
      execjs (~> 2.7)
    knapsack_pro (2.11.0)
      rake
    launchy (2.5.0)
      addressable (~> 2.7)
    libhoney (1.17.0)
      addressable (~> 2.0)
      http (>= 2.0, < 5.0)
    libv8 (8.4.255.0)
    libv8 (8.4.255.0-x86_64-darwin-19)
    libv8 (8.4.255.0-x86_64-darwin-20)
    liquid (4.0.3)
    listen (3.4.0)
      rb-fsevent (~> 0.10, >= 0.10.3)
      rb-inotify (~> 0.9, >= 0.9.10)
    loofah (2.8.0)
      crass (~> 1.0.2)
      nokogiri (>= 1.5.9)
    lumberjack (1.2.8)
    mail (2.7.1)
      mini_mime (>= 0.1.1)
    marcel (0.3.3)
      mimemagic (~> 0.3.2)
    memoizable (0.4.2)
      thread_safe (~> 0.3, >= 0.3.1)
    memory_profiler (0.9.14)
    method_source (1.0.0)
    mime-types (3.3.1)
      mime-types-data (~> 3.2015)
    mime-types-data (3.2020.1104)
    mimemagic (0.3.5)
    mini_histogram (0.3.1)
    mini_magick (4.11.0)
    mini_mime (1.0.2)
    mini_portile2 (2.5.0)
    mini_racer (0.3.1)
      libv8 (~> 8.4.255)
    minitest (5.14.3)
    msgpack (1.3.3)
    multi_json (1.15.0)
    multi_xml (0.6.0)
    multipart-post (2.1.1)
    nakayoshi_fork (0.0.4)
    naught (1.1.0)
    nenv (0.3.0)
    netrc (0.11.0)
    nio4r (2.5.4)
    nokogiri (1.11.1)
      mini_portile2 (~> 2.5.0)
      racc (~> 1.4)
    nokogiri (1.11.1-x86_64-darwin)
      racc (~> 1.4)
    notiffany (0.1.3)
      nenv (~> 0.1)
      shellany (~> 0.0)
    oauth (0.5.4)
    oauth2 (1.4.4)
      faraday (>= 0.8, < 2.0)
      jwt (>= 1.0, < 3.0)
      multi_json (~> 1.3)
      multi_xml (~> 0.5)
      rack (>= 1.2, < 3)
    octokit (4.20.0)
      faraday (>= 0.9)
      sawyer (~> 0.8.0, >= 0.5.3)
    oj (3.11.0)
    omniauth (1.9.1)
      hashie (>= 3.4.6)
      rack (>= 1.6.2, < 3)
    omniauth-apple (1.0.1)
      jwt
      omniauth-oauth2
    omniauth-facebook (8.0.0)
      omniauth-oauth2 (~> 1.2)
    omniauth-github (1.4.0)
      omniauth (~> 1.5)
      omniauth-oauth2 (>= 1.4.0, < 2.0)
    omniauth-oauth (1.1.0)
      oauth
      omniauth (~> 1.0)
    omniauth-oauth2 (1.7.0)
      oauth2 (~> 1.4)
      omniauth (~> 1.9)
    omniauth-twitter (1.4.0)
      omniauth-oauth (~> 1.1)
      rack
    orm_adapter (0.5.0)
    parallel (1.20.1)
    parser (3.0.0.0)
      ast (~> 2.4.1)
    patron (0.13.3)
    pg (1.2.3)
    pry (0.13.1)
      coderay (~> 1.1)
      method_source (~> 1.0)
    pry-byebug (3.9.0)
      byebug (~> 11.0)
      pry (~> 0.13.0)
    pry-rails (0.3.9)
      pry (>= 0.10.4)
    public_suffix (4.0.6)
    puma (5.1.1)
      nio4r (~> 2.0)
    pundit (2.1.0)
      activesupport (>= 3.0.0)
    pundit-matchers (1.6.0)
      rspec-rails (>= 3.0.0)
    pusher (1.4.3)
      httpclient (~> 2.8)
      multi_json (~> 1.15)
      pusher-signature (~> 0.1.8)
    pusher-push-notifications (1.3.0)
      caze (~> 0)
      jwt (~> 2.1, >= 2.1.0)
      rest-client (~> 2.0, >= 2.0.2)
    pusher-signature (0.1.8)
    raabro (1.4.0)
    racc (1.5.2)
    rack (2.2.3)
    rack-attack (6.3.1)
      rack (>= 1.0, < 3)
    rack-cors (1.1.1)
      rack (>= 2.0.0)
    rack-host-redirect (1.3.0)
      rack
    rack-protection (2.1.0)
      rack
    rack-proxy (0.6.5)
      rack
    rack-test (1.1.0)
      rack (>= 1.0, < 3)
    rack-timeout (0.6.0)
    rails (6.0.3.4)
      actioncable (= 6.0.3.4)
      actionmailbox (= 6.0.3.4)
      actionmailer (= 6.0.3.4)
      actionpack (= 6.0.3.4)
      actiontext (= 6.0.3.4)
      actionview (= 6.0.3.4)
      activejob (= 6.0.3.4)
      activemodel (= 6.0.3.4)
      activerecord (= 6.0.3.4)
      activestorage (= 6.0.3.4)
      activesupport (= 6.0.3.4)
      bundler (>= 1.3.0)
      railties (= 6.0.3.4)
      sprockets-rails (>= 2.0.0)
    rails-dom-testing (2.0.3)
      activesupport (>= 4.2.0)
      nokogiri (>= 1.6)
    rails-html-sanitizer (1.3.0)
      loofah (~> 2.3)
    rails-settings-cached (2.5.2)
      rails (>= 5.0.0)
    railties (6.0.3.4)
      actionpack (= 6.0.3.4)
      activesupport (= 6.0.3.4)
      method_source
      rake (>= 0.8.7)
      thor (>= 0.20.3, < 2.0)
    rainbow (3.0.0)
    rake (13.0.3)
    ransack (2.4.1)
      activerecord (>= 5.2.4)
      activesupport (>= 5.2.4)
      i18n
    rb-fsevent (0.10.4)
    rb-inotify (0.10.1)
      ffi (~> 1.0)
    recaptcha (5.6.0)
      json
    redcarpet (3.5.1)
    redis (4.2.5)
    redis-actionpack (5.1.0)
      actionpack (>= 4.0, < 7)
      redis-rack (>= 1, < 3)
      redis-store (>= 1.1.0, < 2)
    redis-activesupport (5.2.0)
      activesupport (>= 3, < 7)
      redis-store (>= 1.3, < 2)
    redis-rack (2.0.6)
      rack (>= 1.5, < 3)
      redis-store (>= 1.2, < 2)
    redis-rails (5.0.2)
      redis-actionpack (>= 5.0, < 6)
      redis-activesupport (>= 5.0, < 6)
      redis-store (>= 1.2, < 2)
    redis-store (1.9.0)
      redis (>= 4, < 5)
    regexp_parser (1.8.2)
    request_store (1.5.0)
      rack (>= 1.4)
    responders (3.0.1)
      actionpack (>= 5.0)
      railties (>= 5.0)
    rest-client (2.1.0)
      http-accept (>= 1.7.0, < 2.0)
      http-cookie (>= 1.0.2, < 2.0)
      mime-types (>= 1.16, < 4.0)
      netrc (~> 0.8)
    reverse_markdown (2.0.0)
      nokogiri
    rexml (3.2.4)
    rolify (5.3.0)
    rouge (3.26.0)
    rspec (3.10.0)
      rspec-core (~> 3.10.0)
      rspec-expectations (~> 3.10.0)
      rspec-mocks (~> 3.10.0)
    rspec-core (3.10.1)
      rspec-support (~> 3.10.0)
    rspec-expectations (3.10.1)
      diff-lcs (>= 1.2.0, < 2.0)
      rspec-support (~> 3.10.0)
    rspec-mocks (3.10.1)
      diff-lcs (>= 1.2.0, < 2.0)
      rspec-support (~> 3.10.0)
    rspec-rails (4.0.2)
      actionpack (>= 4.2)
      activesupport (>= 4.2)
      railties (>= 4.2)
      rspec-core (~> 3.10)
      rspec-expectations (~> 3.10)
      rspec-mocks (~> 3.10)
      rspec-support (~> 3.10)
    rspec-retry (0.6.2)
      rspec-core (> 3.3)
    rspec-support (3.10.1)
    rubocop (1.8.1)
      parallel (~> 1.10)
      parser (>= 3.0.0.0)
      rainbow (>= 2.2.2, < 4.0)
      regexp_parser (>= 1.8, < 3.0)
      rexml
      rubocop-ast (>= 1.2.0, < 2.0)
      ruby-progressbar (~> 1.7)
      unicode-display_width (>= 1.4.0, < 3.0)
    rubocop-ast (1.4.0)
      parser (>= 2.7.1.5)
    rubocop-performance (1.9.2)
      rubocop (>= 0.90.0, < 2.0)
      rubocop-ast (>= 0.4.0)
    rubocop-rails (2.9.1)
      activesupport (>= 4.2.0)
      rack (>= 1.1)
      rubocop (>= 0.90.0, < 2.0)
    rubocop-rspec (2.1.0)
      rubocop (~> 1.0)
      rubocop-ast (>= 1.1.0)
    ruby-prof (1.4.2)
    ruby-progressbar (1.11.0)
    ruby-statistics (2.1.2)
    ruby-vips (2.0.17)
      ffi (~> 1.9)
    ruby2_keywords (0.0.2)
    rubyzip (2.3.0)
    s3_direct_upload (0.1.7)
      coffee-rails (>= 3.1)
      jquery-fileupload-rails (~> 0.4.1)
      rails (>= 3.1)
      sass-rails (>= 3.1)
    safely_block (0.3.0)
      errbase (>= 0.1.1)
    sass (3.7.4)
      sass-listen (~> 4.0.0)
    sass-listen (4.0.0)
      rb-fsevent (~> 0.9, >= 0.9.4)
      rb-inotify (~> 0.9, >= 0.9.7)
    sass-rails (6.0.0)
      sassc-rails (~> 2.1, >= 2.1.1)
    sassc (2.4.0)
      ffi (~> 1.9)
    sassc-rails (2.1.2)
      railties (>= 4.0.0)
      sassc (>= 2.0)
      sprockets (> 3.0)
      sprockets-rails
      tilt
    sawyer (0.8.2)
      addressable (>= 2.3.5)
      faraday (> 0.8, < 2.0)
    sax-machine (1.3.2)
    selenium-webdriver (3.142.7)
      childprocess (>= 0.5, < 4.0)
      rubyzip (>= 1.2.2)
    semantic_range (2.3.1)
    shellany (0.0.1)
    shoulda-matchers (4.5.0)
      activesupport (>= 4.2.0)
    sidekiq (6.1.2)
      connection_pool (>= 2.2.2)
      rack (~> 2.0)
      redis (>= 4.2.0)
    sidekiq-cron (1.2.0)
      fugit (~> 1.1)
      sidekiq (>= 4.2.1)
    sidekiq-unique-jobs (6.0.25)
      concurrent-ruby (~> 1.0, >= 1.0.5)
      sidekiq (>= 4.0, < 7.0)
      thor (>= 0.20, < 2.0)
    simple_oauth (0.3.1)
    simplecov (0.21.2)
      docile (~> 1.1)
      simplecov-html (~> 0.11)
      simplecov_json_formatter (~> 0.1)
    simplecov-html (0.12.3)
    simplecov_json_formatter (0.1.2)
    sitemap_generator (6.1.2)
      builder (~> 3.0)
    slack-notifier (2.3.2)
    smart_properties (1.15.0)
    spring (2.1.1)
    spring-commands-rspec (1.0.4)
      spring (>= 0.9.1)
    sprockets (4.0.2)
      concurrent-ruby (~> 1.0)
      rack (> 1, < 3)
    sprockets-rails (3.2.2)
      actionpack (>= 4.0)
      activesupport (>= 4.0)
      sprockets (>= 3.0.0)
    staccato (0.5.3)
    stackprof (0.2.16)
    store_attribute (0.8.1)
      activerecord (>= 5.0)
    storext (3.1.0)
      activerecord (>= 4.0, < 6.1)
      virtus
    stripe (5.29.0)
    stripe-ruby-mock (3.0.1)
      dante (>= 0.2.0)
      multi_json (~> 1.0)
      stripe (> 5, < 6)
    strong_migrations (0.7.5)
      activerecord (>= 5)
    test-prof (0.12.2)
    thor (0.20.3)
    thread_safe (0.3.6)
    tilt (2.0.10)
    timecop (0.9.2)
    twilio-ruby (5.45.1)
      faraday (>= 0.9, < 2.0)
      jwt (>= 1.5, <= 2.5)
      nokogiri (>= 1.6, < 2.0)
    twitter (7.0.0)
      addressable (~> 2.3)
      buftok (~> 0.2.0)
      equalizer (~> 0.0.11)
      http (~> 4.0)
      http-form_data (~> 2.0)
      http_parser.rb (~> 0.6.0)
      memoizable (~> 0.4.0)
      multipart-post (~> 2.0)
      naught (~> 1.0)
      simple_oauth (~> 0.3.0)
    tzinfo (1.2.9)
      thread_safe (~> 0.1)
    uglifier (4.2.0)
      execjs (>= 0.3.0, < 3)
    ulid (1.2.0)
    unf (0.1.4)
      unf_ext
    unf_ext (0.0.7.7)
    unicode-display_width (2.0.0)
    uniform_notifier (1.13.0)
    validate_url (1.0.13)
      activemodel (>= 3.0.0)
      public_suffix
    vault (0.15.0)
      aws-sigv4
    vcr (6.0.0)
    virtus (1.0.5)
      axiom-types (~> 0.1)
      coercible (~> 1.0)
      descendants_tracker (~> 0.0, >= 0.0.3)
      equalizer (~> 0.0, >= 0.0.9)
    warden (1.2.9)
      rack (>= 2.0.9)
    wcag_color_contrast (0.1.0)
    web-console (4.1.0)
      actionview (>= 6.0.0)
      activemodel (>= 6.0.0)
      bindex (>= 0.4.0)
      railties (>= 6.0.0)
    webdrivers (4.4.2)
      nokogiri (~> 1.6)
      rubyzip (>= 1.3.0)
      selenium-webdriver (>= 3.0, < 4.0)
    webmock (3.11.0)
      addressable (>= 2.3.6)
      crack (>= 0.3.2)
      hashdiff (>= 0.4.0, < 2.0.0)
    webpacker (5.2.1)
      activesupport (>= 5.2)
      rack-proxy (>= 0.6.1)
      railties (>= 5.2)
      semantic_range (>= 2.3.0)
    websocket-driver (0.7.3)
      websocket-extensions (>= 0.1.0)
    websocket-extensions (0.1.5)
    xpath (3.2.0)
      nokogiri (~> 1.8)
    yajl-ruby (1.4.1)
    yard (0.9.26)
    yard-activerecord (0.0.16)
      yard (>= 0.8.3)
    yard-activesupport-concern (0.0.1)
      yard (>= 0.8)
    zeitwerk (2.4.2)
    zonebie (0.6.1)

PLATFORMS
  ruby
  x86_64-darwin-19
  x86_64-darwin-20

DEPENDENCIES
  active_record_union (~> 1.3)
  acts-as-taggable-on (~> 7.0)
  acts_as_follower!
  addressable (~> 2.7)
  ahoy_email (~> 1.1)
  ahoy_matey (~> 3.1)
  amazing_print (~> 1.2)
  ancestry (~> 3.2)
  approvals (~> 0.0)
  better_errors (~> 2.9)
<<<<<<< HEAD
=======
  binding_of_caller (~> 0.8)
>>>>>>> 5a3ea304
  blazer (~> 2.4.0)
  bootsnap (>= 1.1.0)
  brakeman (~> 4.10)
  buffer (~> 0.1)
  bullet (~> 6.1)
  bundler-audit (~> 0.7)
  capybara (~> 3.34)
  carrierwave (~> 2.0)
  carrierwave-bombshelter (~> 0.2)
  cld (~> 0.8)
  cloudinary (~> 1.18)
  counter_culture (~> 2.7)
  database_cleaner-active_record (~> 1.8.0)
  ddtrace (~> 0.44.0)
  derailed_benchmarks (~> 1.8)
  devise (~> 4.7)
  devise_invitable (~> 2.0.3)
  dogstatsd-ruby (~> 4.8)
  doorkeeper (~> 5.4)
  dotenv-rails (~> 2.7.6)
  elasticsearch (~> 7.10)
  email_validator (~> 2.2)
  emoji_regex (~> 3.2)
  erb_lint!
  exifr (>= 1.3.6)
  factory_bot_rails (~> 6.1)
  faker (~> 2.15)
  fastly (~> 2.5)
  feedjira (~> 3.1)
  field_test (~> 0.4)
<<<<<<< HEAD
  flipper (~> 0.20.0)
  flipper-active_record (~> 0.20.0)
  flipper-ui (~> 0.20.0)
=======
  fix-db-schema-conflicts (~> 3.0)
  flipper (~> 0.20.3)
  flipper-active_record (~> 0.20.3)
  flipper-ui (~> 0.20.3)
>>>>>>> 5a3ea304
  fog-aws (~> 3.7)
  front_matter_parser (~> 0.2)
  gemoji (~> 4.0.0.rc2)
  gibbon (~> 3.3)
  guard (~> 2.16)
  guard-livereload (~> 2.5)
  guard-rspec (~> 4.7)
  honeybadger (~> 4.7)
  honeycomb-beeline (~> 2.4.0)
  html_truncator (~> 0.4)
  htmlentities (~> 4.3, >= 4.3.4)
  httparty (~> 0.18)
  hypershield (~> 0.2.2)
  imgproxy (~> 1.2)
  inline_svg (~> 1.7)
  jbuilder (~> 2.10)
  jquery-rails (~> 4.4)
  jsonapi-serializer (~> 2.1)
  kaminari (~> 1.2)
  katex (~> 0.6.1)
  knapsack_pro (~> 2.11.0)
  launchy (~> 2.5)
  liquid (~> 4.0)
  listen (~> 3.3)
  memory_profiler (~> 0.9)
  mini_racer (~> 0.3.1)
  nakayoshi_fork (~> 0.0.4)
  nokogiri (~> 1.11)
  octokit (~> 4.20)
  oj (~> 3.11)
  omniauth (~> 1.9)
  omniauth-apple (~> 1.0)
  omniauth-facebook (~> 8.0)
  omniauth-github (~> 1.3)
  omniauth-twitter (~> 1.4)
  parallel (~> 1.20)
  patron (~> 0.13.3)
  pg (~> 1.2)
  pry (~> 0.13)
  pry-byebug (~> 3.8)
  pry-rails (~> 0.3)
  puma (~> 5.1.1)
  pundit (~> 2.1)
  pundit-matchers (~> 1.6)
  pusher (~> 1.4)
  pusher-push-notifications (~> 1.3)
  rack-attack (~> 6.3.1)
  rack-cors (~> 1.1)
  rack-host-redirect (~> 1.3)
  rack-timeout (~> 0.6)
  rails (~> 6.0.3)
  rails-settings-cached (>= 2.1.1)
  ransack (~> 2.4)
  recaptcha (~> 5.6)
  redcarpet (~> 3.5)
  redis (~> 4.2.5)
  redis-actionpack (= 5.1.0)
  redis-rack (= 2.0.6)
  redis-rails (~> 5.0.2)
  request_store (~> 1.5)
  reverse_markdown (~> 2.0)
  rolify (~> 5.3)
  rouge (~> 3.26)
  rspec-rails (~> 4.0)
  rspec-retry (~> 0.6)
  rubocop (~> 1.8)
  rubocop-performance (~> 1.9)
  rubocop-rails (~> 2.9)
  rubocop-rspec (~> 2.1)
  ruby-prof (~> 1.4)
  rubyzip (~> 2.3)
  s3_direct_upload (~> 0.1)
  sassc-rails (~> 2.1.2)
  shoulda-matchers (~> 4.5.0)
  sidekiq (~> 6.1.2)
  sidekiq-cron (~> 1.1)
  sidekiq-unique-jobs (~> 6.0.25)
  simplecov (~> 0.21.2)
  sitemap_generator (~> 6.1)
  slack-notifier (~> 2.3)
  spring (~> 2.1)
  spring-commands-rspec (~> 1.0)
  sprockets (~> 4.0)
  staccato (~> 0.5)
  stackprof (~> 0.2)
  store_attribute (~> 0.8.1)
  storext (~> 3.1)
  stripe (~> 5.29)
  stripe-ruby-mock (~> 3.0)
  strong_migrations (~> 0.7)
  test-prof (~> 0.12)
  timecop (~> 0.9)
  twilio-ruby (~> 5.45)
  twitter (~> 7.0)
  uglifier (~> 4.2)
  ulid (~> 1.2)
  validate_url (~> 1.0)
  vault (~> 0.15)
  vcr (~> 6.0)
  wcag_color_contrast (~> 0.1)
  web-console (~> 4.1)
  webdrivers (~> 4.4)
  webmock (~> 3.11)
  webpacker (~> 5.2.1)
  yard (~> 0.9.26)
  yard-activerecord (~> 0.0.16)
  yard-activesupport-concern (~> 0.0.1)
  zonebie (~> 0.6.1)

RUBY VERSION
   ruby 3.0.0p0

BUNDLED WITH
<<<<<<< HEAD
   2.2.3
=======
   2.2.0
>>>>>>> 5a3ea304
<|MERGE_RESOLUTION|>--- conflicted
+++ resolved
@@ -124,11 +124,6 @@
       parser (>= 2.4)
       smart_properties
     bindex (0.8.1)
-<<<<<<< HEAD
-=======
-    binding_of_caller (0.8.0)
-      debug_inspector (>= 0.0.1)
->>>>>>> 5a3ea304
     blazer (2.4.0)
       activerecord (>= 5)
       chartkick (>= 3.2)
@@ -209,10 +204,6 @@
       database_cleaner (~> 1.8.0)
     ddtrace (0.44.0)
       msgpack
-<<<<<<< HEAD
-=======
-    debug_inspector (0.0.3)
->>>>>>> 5a3ea304
     derailed_benchmarks (1.8.1)
       benchmark-ips (~> 2)
       get_process_mem (~> 0)
@@ -299,15 +290,8 @@
       browser (>= 2.0)
       distribution
       railties (>= 5)
-<<<<<<< HEAD
-    flipper (0.20.0)
-    flipper-active_record (0.20.0)
-=======
-    fix-db-schema-conflicts (3.0.3)
-      rubocop (>= 0.38.0)
     flipper (0.20.3)
     flipper-active_record (0.20.3)
->>>>>>> 5a3ea304
       activerecord (>= 5.0, < 7)
       flipper (~> 0.20.3)
     flipper-ui (0.20.3)
@@ -858,10 +842,6 @@
   ancestry (~> 3.2)
   approvals (~> 0.0)
   better_errors (~> 2.9)
-<<<<<<< HEAD
-=======
-  binding_of_caller (~> 0.8)
->>>>>>> 5a3ea304
   blazer (~> 2.4.0)
   bootsnap (>= 1.1.0)
   brakeman (~> 4.10)
@@ -892,16 +872,9 @@
   fastly (~> 2.5)
   feedjira (~> 3.1)
   field_test (~> 0.4)
-<<<<<<< HEAD
-  flipper (~> 0.20.0)
-  flipper-active_record (~> 0.20.0)
-  flipper-ui (~> 0.20.0)
-=======
-  fix-db-schema-conflicts (~> 3.0)
   flipper (~> 0.20.3)
   flipper-active_record (~> 0.20.3)
   flipper-ui (~> 0.20.3)
->>>>>>> 5a3ea304
   fog-aws (~> 3.7)
   front_matter_parser (~> 0.2)
   gemoji (~> 4.0.0.rc2)
@@ -1015,8 +988,4 @@
    ruby 3.0.0p0
 
 BUNDLED WITH
-<<<<<<< HEAD
    2.2.3
-=======
-   2.2.0
->>>>>>> 5a3ea304
