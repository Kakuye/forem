--- conflicted
+++ resolved
@@ -132,15 +132,12 @@
                --cache-from="${CONTAINER_REPO}"/"${CONTAINER_APP}":testing \
                --tag "${CONTAINER_REPO}"/"${CONTAINER_APP}":development-${BRANCH} .
 
-<<<<<<< HEAD
-=======
   if [ -v BUILDKITE_TAG ]; then
     docker build --target production \
                  --cache-from="${CONTAINER_REPO}"/"${CONTAINER_APP}":builder \
                  --tag "${CONTAINER_REPO}"/"${CONTAINER_APP}":${BUILDKITE_TAG} .
   fi
 
->>>>>>> 142e592f
   # Push images to Quay
   docker push "${CONTAINER_REPO}"/"${CONTAINER_APP}":${BRANCH}
   docker push "${CONTAINER_REPO}"/"${CONTAINER_APP}":development-${BRANCH}
